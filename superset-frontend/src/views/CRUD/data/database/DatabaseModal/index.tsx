/**
 * Licensed to the Apache Software Foundation (ASF) under one
 * or more contributor license agreements.  See the NOTICE file
 * distributed with this work for additional information
 * regarding copyright ownership.  The ASF licenses this file
 * to you under the Apache License, Version 2.0 (the
 * "License"); you may not use this file except in compliance
 * with the License.  You may obtain a copy of the License at
 *
 *   http://www.apache.org/licenses/LICENSE-2.0
 *
 * Unless required by applicable law or agreed to in writing,
 * software distributed under the License is distributed on an
 * "AS IS" BASIS, WITHOUT WARRANTIES OR CONDITIONS OF ANY
 * KIND, either express or implied.  See the License for the
 * specific language governing permissions and limitations
 * under the License.
 */
import { t, SupersetTheme } from '@superset-ui/core';
import React, {
  FunctionComponent,
  useEffect,
  useState,
  useReducer,
  Reducer,
} from 'react';
import Tabs from 'src/components/Tabs';
import { Alert } from 'src/common/components';
import Modal from 'src/components/Modal';
import Button from 'src/components/Button';
import withToasts from 'src/messageToasts/enhancers/withToasts';
import {
  testDatabaseConnection,
  useSingleViewResource,
  useAvailableDatabases,
<<<<<<< HEAD
=======
  useDatabaseValidation,
>>>>>>> e7640724
} from 'src/views/CRUD/hooks';
import { useCommonConf } from 'src/views/CRUD/data/database/state';
import {
  DatabaseObject,
  DatabaseForm,
  CONFIGURATION_METHOD,
} from 'src/views/CRUD/data/database/types';
import ExtraOptions from './ExtraOptions';
import SqlAlchemyForm from './SqlAlchemyForm';

import DatabaseConnectionForm from './DatabaseConnectionForm';
import {
  antDAlertStyles,
  antDModalNoPaddingStyles,
  antDModalStyles,
  antDTabsStyles,
  buttonLinkStyles,
<<<<<<< HEAD
  CreateHeader,
  CreateHeaderSubtitle,
  CreateHeaderTitle,
  EditHeader,
=======
  TabHeader,
  CreateHeaderSubtitle,
  CreateHeaderTitle,
>>>>>>> e7640724
  EditHeaderSubtitle,
  EditHeaderTitle,
  formHelperStyles,
  formStyles,
  StyledBasicTab,
} from './styles';

const DOCUMENTATION_LINK =
  'https://superset.apache.org/docs/databases/installing-database-drivers';

interface DatabaseModalProps {
  addDangerToast: (msg: string) => void;
  addSuccessToast: (msg: string) => void;
  onDatabaseAdd?: (database?: DatabaseObject) => void; // TODO: should we add a separate function for edit?
  onHide: () => void;
  show: boolean;
  databaseId: number | undefined; // If included, will go into edit mode
}

enum ActionType {
  configMethodChange,
  dbSelected,
  editorChange,
  fetched,
  inputChange,
  parametersChange,
  reset,
  textChange,
}

interface DBReducerPayloadType {
  target?: string;
  name: string;
  json?: {};
  type?: string;
  checked?: boolean;
  value?: string;
}

type DBReducerActionType =
  | {
      type:
        | ActionType.textChange
        | ActionType.inputChange
        | ActionType.editorChange
        | ActionType.parametersChange;
      payload: DBReducerPayloadType;
    }
  | {
      type: ActionType.fetched;
      payload: Partial<DatabaseObject>;
    }
  | {
      type: ActionType.dbSelected;
      payload: {
<<<<<<< HEAD
        parameters: { engine?: string };
=======
        engine?: string;
>>>>>>> e7640724
        configuration_method: CONFIGURATION_METHOD;
      };
    }
  | {
      type: ActionType.reset;
    }
  | {
      type: ActionType.configMethodChange;
      payload: { configuration_method: CONFIGURATION_METHOD };
    };

function dbReducer(
  state: Partial<DatabaseObject> | null,
  action: DBReducerActionType,
): Partial<DatabaseObject> | null {
  const trimmedState = {
    ...(state || {}),
  };

  switch (action.type) {
    case ActionType.inputChange:
      if (action.payload.type === 'checkbox') {
        return {
          ...trimmedState,
          [action.payload.name]: action.payload.checked,
        };
      }
      return {
        ...trimmedState,
        [action.payload.name]: action.payload.value,
      };
    case ActionType.parametersChange:
      return {
        ...trimmedState,
        parameters: {
          ...trimmedState.parameters,
          [action.payload.name]: action.payload.value,
        },
      };
    case ActionType.editorChange:
      return {
        ...trimmedState,
        [action.payload.name]: action.payload.json,
      };
    case ActionType.textChange:
      return {
        ...trimmedState,
        [action.payload.name]: action.payload.value,
      };
    case ActionType.fetched:
      return {
<<<<<<< HEAD
        parameters: {
          engine: trimmedState.parameters?.engine,
        },
=======
        engine: trimmedState.engine,
>>>>>>> e7640724
        configuration_method: trimmedState.configuration_method,
        ...action.payload,
      };
    case ActionType.dbSelected:
    case ActionType.configMethodChange:
      return {
        ...action.payload,
      };
    case ActionType.reset:
    default:
      return {};
  }
}

const DEFAULT_TAB_KEY = '1';
const FALSY_FORM_VALUES = [undefined, null, ''];

const DatabaseModal: FunctionComponent<DatabaseModalProps> = ({
  addDangerToast,
  addSuccessToast,
  onDatabaseAdd,
  onHide,
  show,
  databaseId,
}) => {
  const [db, setDB] = useReducer<
    Reducer<Partial<DatabaseObject> | null, DBReducerActionType>
  >(dbReducer, null);
  const [tabKey, setTabKey] = useState<string>(DEFAULT_TAB_KEY);
  const [availableDbs, getAvailableDbs] = useAvailableDatabases();
<<<<<<< HEAD
  const [hasConnectedDb, setHasConnectedDb] = useState<boolean>(false);
=======
  const [validationErrors, getValidation] = useDatabaseValidation();
  const [hasConnectedDb, setHasConnectedDb] = useState<boolean>(false);
  const [dbName, setDbName] = useState('');
>>>>>>> e7640724
  const conf = useCommonConf();

  const isEditMode = !!databaseId;
  const useSqlAlchemyForm =
    db?.configuration_method === CONFIGURATION_METHOD.SQLALCHEMY_URI;
<<<<<<< HEAD
=======
  const useTabLayout = isEditMode || useSqlAlchemyForm;
>>>>>>> e7640724

  // Database fetch logic
  const {
    state: { loading: dbLoading, resource: dbFetched },
    fetchResource,
    createResource,
    updateResource,
  } = useSingleViewResource<DatabaseObject>(
    'database',
    t('database'),
    addDangerToast,
  );

  // Test Connection logic
  const testConnection = () => {
    if (!db?.sqlalchemy_uri) {
      addDangerToast(t('Please enter a SQLAlchemy URI to test'));
      return;
    }

    const connection = {
      sqlalchemy_uri: db?.sqlalchemy_uri || '',
      database_name: db?.database_name?.trim() || undefined,
      impersonate_user: db?.impersonate_user || undefined,
      extra: db?.extra || undefined,
      encrypted_extra: db?.encrypted_extra || undefined,
      server_cert: db?.server_cert || undefined,
    };

    testDatabaseConnection(connection, addDangerToast, addSuccessToast);
  };

  const onClose = () => {
    setDB({ type: ActionType.reset });
    setHasConnectedDb(false);
    onHide();
  };

<<<<<<< HEAD
  const onSave = () => {
=======
  const onSave = async () => {
>>>>>>> e7640724
    // eslint-disable-next-line @typescript-eslint/no-unused-vars
    const { id, ...update } = db || {};
    if (db?.id) {
      if (db.sqlalchemy_uri) {
        // don't pass parameters if using the sqlalchemy uri
        delete update.parameters;
      }
<<<<<<< HEAD
      updateResource(db.id as number, update as DatabaseObject).then(result => {
        if (result) {
          if (onDatabaseAdd) {
            onDatabaseAdd();
          }
          onClose();
        }
      });
    } else if (db) {
      // Create
      createResource(update as DatabaseObject).then(dbId => {
        if (dbId) {
          setHasConnectedDb(true);
          if (onDatabaseAdd) {
            onDatabaseAdd();
          }
=======
      const result = await updateResource(
        db.id as number,
        update as DatabaseObject,
      );
      if (result) {
        if (onDatabaseAdd) {
          onDatabaseAdd();
        }
        onClose();
      }
    } else if (db) {
      // Create
      const dbId = await createResource(update as DatabaseObject);
      if (dbId) {
        setHasConnectedDb(true);
        if (onDatabaseAdd) {
          onDatabaseAdd();
        }
        if (useTabLayout) {
          // tab layout only has one step
          // so it should close immediately on save
          onClose();
>>>>>>> e7640724
        }
      }
    }
  };

  const onChange = (type: any, payload: any) => {
    setDB({ type, payload } as DBReducerActionType);
  };

  // Initialize
  const fetchDB = () => {
    if (isEditMode && databaseId) {
      if (!dbLoading) {
        fetchResource(databaseId).catch(e =>
          addDangerToast(
            t(
              'Sorry there was an error fetching database information: %s',
              e.message,
            ),
          ),
        );
      }
    }
  };

  useEffect(() => {
    if (show) {
      setTabKey(DEFAULT_TAB_KEY);
      getAvailableDbs();
      setDB({
        type: ActionType.dbSelected,
        payload: {
<<<<<<< HEAD
          parameters: { engine: 'postgresql' },
          configuration_method: CONFIGURATION_METHOD.DYNAMIC_FORM,
=======
          configuration_method: CONFIGURATION_METHOD.SQLALCHEMY_URI,
>>>>>>> e7640724
        }, // todo hook this up to step 1
      });
    }
    if (databaseId && show) {
      fetchDB();
    }
  }, [show, databaseId]);

  useEffect(() => {
    if (dbFetched) {
      setDB({
        type: ActionType.fetched,
        payload: dbFetched,
      });
      // keep a copy of the name separate for display purposes
      // because it shouldn't change when the form is updated
      setDbName(dbFetched.database_name);
    }
  }, [dbFetched]);

  const tabChange = (key: string) => {
    setTabKey(key);
  };

  const dbModel: DatabaseForm =
    availableDbs?.databases?.find(
      (available: { engine: string | undefined }) =>
<<<<<<< HEAD
        available.engine === db?.parameters?.engine,
=======
        available.engine === db?.engine,
>>>>>>> e7640724
    ) || {};

  const disableSave =
    !hasConnectedDb &&
    (useSqlAlchemyForm
      ? !(db?.database_name?.trim() && db?.sqlalchemy_uri)
      : // disable the button if there is no dbModel.parameters or if
        // any required fields are falsy
        !dbModel?.parameters ||
        !!dbModel.parameters.required.filter(field =>
          FALSY_FORM_VALUES.includes(db?.parameters?.[field]),
        ).length);

<<<<<<< HEAD
  return isEditMode || useSqlAlchemyForm ? (
=======
  return useTabLayout ? (
>>>>>>> e7640724
    <Modal
      css={(theme: SupersetTheme) => [
        antDTabsStyles,
        antDModalStyles(theme),
        antDModalNoPaddingStyles,
        formHelperStyles(theme),
      ]}
      name="database"
      disablePrimaryButton={disableSave}
      data-test="database-modal"
      height="600px"
      onHandledPrimaryAction={onSave}
      onHide={onClose}
      primaryButtonName={isEditMode ? t('Save') : t('Connect')}
      width="500px"
      show={show}
      title={
        <h4>{isEditMode ? t('Edit database') : t('Connect a database')}</h4>
      }
    >
      {isEditMode ? (
        <TabHeader>
          <EditHeaderTitle>{db?.backend}</EditHeaderTitle>
          <EditHeaderSubtitle>{dbName}</EditHeaderSubtitle>
        </TabHeader>
      ) : (
        <TabHeader>
          <CreateHeaderTitle>Enter Primary Credentials</CreateHeaderTitle>
          <CreateHeaderSubtitle>
            Need help? Learn how to connect your database{' '}
            <a
              href={DOCUMENTATION_LINK}
              target="_blank"
              rel="noopener noreferrer"
            >
              here
            </a>
            .
          </CreateHeaderSubtitle>
        </TabHeader>
      )}
      <hr />
      <Tabs
        defaultActiveKey={DEFAULT_TAB_KEY}
        activeKey={tabKey}
        onTabClick={tabChange}
        animated={{ inkBar: true, tabPane: true }}
      >
        <StyledBasicTab tab={<span>{t('Basic')}</span>} key="1">
          {useSqlAlchemyForm ? (
            <SqlAlchemyForm
              db={db as DatabaseObject}
              onInputChange={({ target }: { target: HTMLInputElement }) =>
                onChange(ActionType.inputChange, {
                  type: target.type,
                  name: target.name,
                  checked: target.checked,
                  value: target.value,
                })
              }
              conf={conf}
              testConnection={testConnection}
            />
          ) : (
<<<<<<< HEAD
            <DatabaseConnectionForm
              isEditMode
              db={db as DatabaseObject}
              dbModel={dbModel}
              onParametersChange={({ target }: { target: HTMLInputElement }) =>
                onChange(ActionType.parametersChange, {
                  type: target.type,
                  name: target.name,
                  checked: target.checked,
                  value: target.value,
                })
              }
              onChange={({ target }: { target: HTMLInputElement }) =>
                onChange(ActionType.textChange, {
                  name: target.name,
                  value: target.value,
                })
              }
            />
          )}
=======
            <div>
              <p>TODO: form</p>
            </div>
          )}
          <Alert
            css={(theme: SupersetTheme) => antDAlertStyles(theme)}
            message="Additional fields may be required"
            description={
              <>
                Select databases require additional fields to be completed in
                the Advanced tab to successfully connect the database. Learn
                what requirements your databases has{' '}
                <a
                  href={DOCUMENTATION_LINK}
                  target="_blank"
                  rel="noopener noreferrer"
                >
                  here
                </a>
                .
              </>
            }
            type="info"
            showIcon
          />
>>>>>>> e7640724
        </StyledBasicTab>
        <Tabs.TabPane tab={<span>{t('Advanced')}</span>} key="2">
          <ExtraOptions
            db={db as DatabaseObject}
            onInputChange={({ target }: { target: HTMLInputElement }) =>
              onChange(ActionType.inputChange, {
                type: target.type,
                name: target.name,
                checked: target.checked,
                value: target.value,
              })
            }
            onTextChange={({ target }: { target: HTMLTextAreaElement }) =>
              onChange(ActionType.textChange, {
                name: target.name,
                value: target.value,
              })
            }
            onEditorChange={(payload: { name: string; json: any }) =>
              onChange(ActionType.editorChange, payload)
            }
          />
        </Tabs.TabPane>
      </Tabs>
    </Modal>
  ) : (
    <Modal
      css={(theme: SupersetTheme) => [
        antDModalNoPaddingStyles,
        antDModalStyles(theme),
        formHelperStyles(theme),
        formStyles(theme),
      ]}
      name="database"
      disablePrimaryButton={disableSave}
      height="600px"
      onHandledPrimaryAction={onSave}
      onHide={onClose}
      primaryButtonName={hasConnectedDb ? t('Finish') : t('Connect')}
      width="500px"
      show={show}
      title={<h4>{t('Connect a database')}</h4>}
    >
      {hasConnectedDb ? (
        <ExtraOptions
          db={db as DatabaseObject}
          onInputChange={({ target }: { target: HTMLInputElement }) =>
            onChange(ActionType.inputChange, {
              type: target.type,
              name: target.name,
              checked: target.checked,
              value: target.value,
            })
          }
          onTextChange={({ target }: { target: HTMLTextAreaElement }) =>
            onChange(ActionType.textChange, {
              name: target.name,
              value: target.value,
            })
          }
          onEditorChange={(payload: { name: string; json: any }) =>
            onChange(ActionType.editorChange, payload)
          }
        />
      ) : (
        <>
          <DatabaseConnectionForm
            dbModel={dbModel}
            onParametersChange={({ target }: { target: HTMLInputElement }) =>
              onChange(ActionType.parametersChange, {
                type: target.type,
                name: target.name,
                checked: target.checked,
                value: target.value,
              })
            }
            onChange={({ target }: { target: HTMLInputElement }) =>
              onChange(ActionType.textChange, {
                name: target.name,
                value: target.value,
              })
            }
<<<<<<< HEAD
=======
            getValidation={() => getValidation(db)}
            validationErrors={validationErrors}
>>>>>>> e7640724
          />
          <Button
            buttonStyle="link"
            onClick={() =>
              setDB({
                type: ActionType.configMethodChange,
                payload: {
                  configuration_method: CONFIGURATION_METHOD.SQLALCHEMY_URI,
                },
              })
            }
            css={buttonLinkStyles}
          >
            Connect this database with a SQLAlchemy URI string instead
          </Button>
        </>
      )}
    </Modal>
  );
};

export default withToasts(DatabaseModal);<|MERGE_RESOLUTION|>--- conflicted
+++ resolved
@@ -33,10 +33,7 @@
   testDatabaseConnection,
   useSingleViewResource,
   useAvailableDatabases,
-<<<<<<< HEAD
-=======
   useDatabaseValidation,
->>>>>>> e7640724
 } from 'src/views/CRUD/hooks';
 import { useCommonConf } from 'src/views/CRUD/data/database/state';
 import {
@@ -54,16 +51,9 @@
   antDModalStyles,
   antDTabsStyles,
   buttonLinkStyles,
-<<<<<<< HEAD
-  CreateHeader,
-  CreateHeaderSubtitle,
-  CreateHeaderTitle,
-  EditHeader,
-=======
   TabHeader,
   CreateHeaderSubtitle,
   CreateHeaderTitle,
->>>>>>> e7640724
   EditHeaderSubtitle,
   EditHeaderTitle,
   formHelperStyles,
@@ -119,11 +109,7 @@
   | {
       type: ActionType.dbSelected;
       payload: {
-<<<<<<< HEAD
-        parameters: { engine?: string };
-=======
         engine?: string;
->>>>>>> e7640724
         configuration_method: CONFIGURATION_METHOD;
       };
     }
@@ -175,13 +161,7 @@
       };
     case ActionType.fetched:
       return {
-<<<<<<< HEAD
-        parameters: {
-          engine: trimmedState.parameters?.engine,
-        },
-=======
         engine: trimmedState.engine,
->>>>>>> e7640724
         configuration_method: trimmedState.configuration_method,
         ...action.payload,
       };
@@ -212,22 +192,15 @@
   >(dbReducer, null);
   const [tabKey, setTabKey] = useState<string>(DEFAULT_TAB_KEY);
   const [availableDbs, getAvailableDbs] = useAvailableDatabases();
-<<<<<<< HEAD
-  const [hasConnectedDb, setHasConnectedDb] = useState<boolean>(false);
-=======
   const [validationErrors, getValidation] = useDatabaseValidation();
   const [hasConnectedDb, setHasConnectedDb] = useState<boolean>(false);
   const [dbName, setDbName] = useState('');
->>>>>>> e7640724
   const conf = useCommonConf();
 
   const isEditMode = !!databaseId;
   const useSqlAlchemyForm =
     db?.configuration_method === CONFIGURATION_METHOD.SQLALCHEMY_URI;
-<<<<<<< HEAD
-=======
   const useTabLayout = isEditMode || useSqlAlchemyForm;
->>>>>>> e7640724
 
   // Database fetch logic
   const {
@@ -266,11 +239,7 @@
     onHide();
   };
 
-<<<<<<< HEAD
-  const onSave = () => {
-=======
   const onSave = async () => {
->>>>>>> e7640724
     // eslint-disable-next-line @typescript-eslint/no-unused-vars
     const { id, ...update } = db || {};
     if (db?.id) {
@@ -278,24 +247,6 @@
         // don't pass parameters if using the sqlalchemy uri
         delete update.parameters;
       }
-<<<<<<< HEAD
-      updateResource(db.id as number, update as DatabaseObject).then(result => {
-        if (result) {
-          if (onDatabaseAdd) {
-            onDatabaseAdd();
-          }
-          onClose();
-        }
-      });
-    } else if (db) {
-      // Create
-      createResource(update as DatabaseObject).then(dbId => {
-        if (dbId) {
-          setHasConnectedDb(true);
-          if (onDatabaseAdd) {
-            onDatabaseAdd();
-          }
-=======
       const result = await updateResource(
         db.id as number,
         update as DatabaseObject,
@@ -318,7 +269,6 @@
           // tab layout only has one step
           // so it should close immediately on save
           onClose();
->>>>>>> e7640724
         }
       }
     }
@@ -351,12 +301,8 @@
       setDB({
         type: ActionType.dbSelected,
         payload: {
-<<<<<<< HEAD
-          parameters: { engine: 'postgresql' },
           configuration_method: CONFIGURATION_METHOD.DYNAMIC_FORM,
-=======
-          configuration_method: CONFIGURATION_METHOD.SQLALCHEMY_URI,
->>>>>>> e7640724
+          engine: 'postgresql',
         }, // todo hook this up to step 1
       });
     }
@@ -384,11 +330,7 @@
   const dbModel: DatabaseForm =
     availableDbs?.databases?.find(
       (available: { engine: string | undefined }) =>
-<<<<<<< HEAD
-        available.engine === db?.parameters?.engine,
-=======
         available.engine === db?.engine,
->>>>>>> e7640724
     ) || {};
 
   const disableSave =
@@ -402,11 +344,7 @@
           FALSY_FORM_VALUES.includes(db?.parameters?.[field]),
         ).length);
 
-<<<<<<< HEAD
-  return isEditMode || useSqlAlchemyForm ? (
-=======
   return useTabLayout ? (
->>>>>>> e7640724
     <Modal
       css={(theme: SupersetTheme) => [
         antDTabsStyles,
@@ -471,11 +409,10 @@
               testConnection={testConnection}
             />
           ) : (
-<<<<<<< HEAD
             <DatabaseConnectionForm
               isEditMode
+              dbModel={dbModel}
               db={db as DatabaseObject}
-              dbModel={dbModel}
               onParametersChange={({ target }: { target: HTMLInputElement }) =>
                 onChange(ActionType.parametersChange, {
                   type: target.type,
@@ -490,35 +427,10 @@
                   value: target.value,
                 })
               }
+              getValidation={() => getValidation(db)}
+              validationErrors={validationErrors}
             />
           )}
-=======
-            <div>
-              <p>TODO: form</p>
-            </div>
-          )}
-          <Alert
-            css={(theme: SupersetTheme) => antDAlertStyles(theme)}
-            message="Additional fields may be required"
-            description={
-              <>
-                Select databases require additional fields to be completed in
-                the Advanced tab to successfully connect the database. Learn
-                what requirements your databases has{' '}
-                <a
-                  href={DOCUMENTATION_LINK}
-                  target="_blank"
-                  rel="noopener noreferrer"
-                >
-                  here
-                </a>
-                .
-              </>
-            }
-            type="info"
-            showIcon
-          />
->>>>>>> e7640724
         </StyledBasicTab>
         <Tabs.TabPane tab={<span>{t('Advanced')}</span>} key="2">
           <ExtraOptions
@@ -586,6 +498,7 @@
       ) : (
         <>
           <DatabaseConnectionForm
+            db={db}
             dbModel={dbModel}
             onParametersChange={({ target }: { target: HTMLInputElement }) =>
               onChange(ActionType.parametersChange, {
@@ -601,11 +514,8 @@
                 value: target.value,
               })
             }
-<<<<<<< HEAD
-=======
             getValidation={() => getValidation(db)}
             validationErrors={validationErrors}
->>>>>>> e7640724
           />
           <Button
             buttonStyle="link"
