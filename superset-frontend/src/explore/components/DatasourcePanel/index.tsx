--- conflicted
+++ resolved
@@ -17,7 +17,7 @@
  * under the License.
  */
 import React, { useEffect, useMemo, useRef, useState } from 'react';
-import { css, styled, t, isValidDatasourceType } from '@superset-ui/core';
+import { css, styled, t, DatasourceType } from '@superset-ui/core';
 import {
   ControlConfig,
   Dataset,
@@ -307,11 +307,8 @@
     return true;
   };
 
-<<<<<<< HEAD
-=======
   const dataSourceIsQuery = datasource?.type === DatasourceType.Query;
 
->>>>>>> bbb91e0a
   const mainBody = useMemo(
     () => (
       <>
@@ -326,11 +323,7 @@
           placeholder={t('Search Metrics & Columns')}
         />
         <div className="field-selections">
-<<<<<<< HEAD
-          {isValidDatasourceType(datasource.type) && showInfoboxCheck() && (
-=======
           {dataSourceIsQuery && showInfoboxCheck() && (
->>>>>>> bbb91e0a
             <StyledInfoboxWrapper>
               <Alert
                 closable
