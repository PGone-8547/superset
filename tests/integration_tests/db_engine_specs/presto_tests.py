# Licensed to the Apache Software Foundation (ASF) under one
# or more contributor license agreements.  See the NOTICE file
# distributed with this work for additional information
# regarding copyright ownership.  The ASF licenses this file
# to you under the Apache License, Version 2.0 (the
# "License"); you may not use this file except in compliance
# with the License.  You may obtain a copy of the License at
#
#   http://www.apache.org/licenses/LICENSE-2.0
#
# Unless required by applicable law or agreed to in writing,
# software distributed under the License is distributed on an
# "AS IS" BASIS, WITHOUT WARRANTIES OR CONDITIONS OF ANY
# KIND, either express or implied.  See the License for the
# specific language governing permissions and limitations
# under the License.
from collections import namedtuple
from textwrap import dedent
from unittest import mock, skipUnless

import pandas as pd
from sqlalchemy import types
from sqlalchemy.sql import select

from superset.db_engine_specs.presto import PrestoEngineSpec
from superset.errors import ErrorLevel, SupersetError, SupersetErrorType
from superset.sql_parse import ParsedQuery
from superset.utils.core import DatasourceName, GenericDataType
from tests.integration_tests.db_engine_specs.base_tests import TestDbEngineSpec


class TestPrestoDbEngineSpec(TestDbEngineSpec):
    @skipUnless(TestDbEngineSpec.is_module_installed("pyhive"), "pyhive not installed")
    def test_get_datatype_presto(self):
        self.assertEqual("STRING", PrestoEngineSpec.get_datatype("string"))

    def test_get_view_names_with_schema(self):
        database = mock.MagicMock()
<<<<<<< HEAD
        database.get_sqla_engine_with_context.return_value.__enter__.return_value.raw_connection.return_value.cursor.return_value.execute = (
            mock_execute
        )
        database.get_sqla_engine_with_context.return_value.__enter__.return_value.raw_connection.return_value.cursor.return_value.fetchall = (
            mock_fetchall
=======
        mock_execute = mock.MagicMock()
        database.get_sqla_engine.return_value.raw_connection.return_value.cursor.return_value.execute = (
            mock_execute
        )
        database.get_sqla_engine.return_value.raw_connection.return_value.cursor.return_value.fetchall = mock.MagicMock(
            return_value=[["a", "b,", "c"], ["d", "e"]]
>>>>>>> 736b5341
        )
        schema = "schema"
        result = PrestoEngineSpec.get_view_names(database, mock.Mock(), schema)
        mock_execute.assert_called_once_with(
            dedent(
                """
                SELECT table_name FROM information_schema.tables
                WHERE table_schema = %(schema)s
                AND table_type = 'VIEW'
                """
            ).strip(),
            {"schema": schema},
        )
        assert result == ["a", "d"]

    def test_get_view_names_without_schema(self):
        database = mock.MagicMock()
<<<<<<< HEAD
        database.get_sqla_engine_with_context.return_value.__enter__.return_value.raw_connection.return_value.cursor.return_value.execute = (
            mock_execute
        )
        database.get_sqla_engine_with_context.return_value.__enter__.return_value.raw_connection.return_value.cursor.return_value.fetchall = (
            mock_fetchall
=======
        mock_execute = mock.MagicMock()
        database.get_sqla_engine.return_value.raw_connection.return_value.cursor.return_value.execute = (
            mock_execute
        )
        database.get_sqla_engine.return_value.raw_connection.return_value.cursor.return_value.fetchall = mock.MagicMock(
            return_value=[["a", "b,", "c"], ["d", "e"]]
>>>>>>> 736b5341
        )
        result = PrestoEngineSpec.get_view_names(database, mock.Mock(), None)
        mock_execute.assert_called_once_with(
            dedent(
                """
                SELECT table_name FROM information_schema.tables
                WHERE table_type = 'VIEW'
                """
            ).strip(),
            {},
        )
        assert result == ["a", "d"]

    def verify_presto_column(self, column, expected_results):
        inspector = mock.Mock()
        inspector.engine.dialect.identifier_preparer.quote_identifier = mock.Mock()
        row = mock.Mock()
        row.Column, row.Type, row.Null = column
        inspector.bind.execute.return_value.fetchall = mock.Mock(return_value=[row])
        results = PrestoEngineSpec.get_columns(inspector, "", "")
        self.assertEqual(len(expected_results), len(results))
        for expected_result, result in zip(expected_results, results):
            self.assertEqual(expected_result[0], result["name"])
            self.assertEqual(expected_result[1], str(result["type"]))

    def test_presto_get_column(self):
        presto_column = ("column_name", "boolean", "")
        expected_results = [("column_name", "BOOLEAN")]
        self.verify_presto_column(presto_column, expected_results)

    @mock.patch.dict(
        "superset.extensions.feature_flag_manager._feature_flags",
        {"PRESTO_EXPAND_DATA": True},
        clear=True,
    )
    def test_presto_get_simple_row_column(self):
        presto_column = ("column_name", "row(nested_obj double)", "")
        expected_results = [("column_name", "ROW"), ("column_name.nested_obj", "FLOAT")]
        self.verify_presto_column(presto_column, expected_results)

    @mock.patch.dict(
        "superset.extensions.feature_flag_manager._feature_flags",
        {"PRESTO_EXPAND_DATA": True},
        clear=True,
    )
    def test_presto_get_simple_row_column_with_name_containing_whitespace(self):
        presto_column = ("column name", "row(nested_obj double)", "")
        expected_results = [("column name", "ROW"), ("column name.nested_obj", "FLOAT")]
        self.verify_presto_column(presto_column, expected_results)

    @mock.patch.dict(
        "superset.extensions.feature_flag_manager._feature_flags",
        {"PRESTO_EXPAND_DATA": True},
        clear=True,
    )
    def test_presto_get_simple_row_column_with_tricky_nested_field_name(self):
        presto_column = ("column_name", 'row("Field Name(Tricky, Name)" double)', "")
        expected_results = [
            ("column_name", "ROW"),
            ('column_name."Field Name(Tricky, Name)"', "FLOAT"),
        ]
        self.verify_presto_column(presto_column, expected_results)

    @mock.patch.dict(
        "superset.extensions.feature_flag_manager._feature_flags",
        {"PRESTO_EXPAND_DATA": True},
        clear=True,
    )
    def test_presto_get_simple_array_column(self):
        presto_column = ("column_name", "array(double)", "")
        expected_results = [("column_name", "ARRAY")]
        self.verify_presto_column(presto_column, expected_results)

    @mock.patch.dict(
        "superset.extensions.feature_flag_manager._feature_flags",
        {"PRESTO_EXPAND_DATA": True},
        clear=True,
    )
    def test_presto_get_row_within_array_within_row_column(self):
        presto_column = (
            "column_name",
            "row(nested_array array(row(nested_row double)), nested_obj double)",
            "",
        )
        expected_results = [
            ("column_name", "ROW"),
            ("column_name.nested_array", "ARRAY"),
            ("column_name.nested_array.nested_row", "FLOAT"),
            ("column_name.nested_obj", "FLOAT"),
        ]
        self.verify_presto_column(presto_column, expected_results)

    @mock.patch.dict(
        "superset.extensions.feature_flag_manager._feature_flags",
        {"PRESTO_EXPAND_DATA": True},
        clear=True,
    )
    def test_presto_get_array_within_row_within_array_column(self):
        presto_column = (
            "column_name",
            "array(row(nested_array array(double), nested_obj double))",
            "",
        )
        expected_results = [
            ("column_name", "ARRAY"),
            ("column_name.nested_array", "ARRAY"),
            ("column_name.nested_obj", "FLOAT"),
        ]
        self.verify_presto_column(presto_column, expected_results)

    def test_presto_get_fields(self):
        cols = [
            {"name": "column"},
            {"name": "column.nested_obj"},
            {"name": 'column."quoted.nested obj"'},
        ]
        actual_results = PrestoEngineSpec._get_fields(cols)
        expected_results = [
            {"name": '"column"', "label": "column"},
            {"name": '"column"."nested_obj"', "label": "column.nested_obj"},
            {
                "name": '"column"."quoted.nested obj"',
                "label": 'column."quoted.nested obj"',
            },
        ]
        for actual_result, expected_result in zip(actual_results, expected_results):
            self.assertEqual(actual_result.element.name, expected_result["name"])
            self.assertEqual(actual_result.name, expected_result["label"])

    @mock.patch.dict(
        "superset.extensions.feature_flag_manager._feature_flags",
        {"PRESTO_EXPAND_DATA": True},
        clear=True,
    )
    def test_presto_expand_data_with_simple_structural_columns(self):
        cols = [
            {"name": "row_column", "type": "ROW(NESTED_OBJ VARCHAR)", "is_dttm": False},
            {"name": "array_column", "type": "ARRAY(BIGINT)", "is_dttm": False},
        ]
        data = [
            {"row_column": ["a"], "array_column": [1, 2, 3]},
            {"row_column": ["b"], "array_column": [4, 5, 6]},
        ]
        actual_cols, actual_data, actual_expanded_cols = PrestoEngineSpec.expand_data(
            cols, data
        )
        expected_cols = [
            {"name": "row_column", "type": "ROW(NESTED_OBJ VARCHAR)", "is_dttm": False},
            {"name": "row_column.nested_obj", "type": "VARCHAR", "is_dttm": False},
            {"name": "array_column", "type": "ARRAY(BIGINT)", "is_dttm": False},
        ]

        expected_data = [
            {"array_column": 1, "row_column": ["a"], "row_column.nested_obj": "a"},
            {"array_column": 2, "row_column": "", "row_column.nested_obj": ""},
            {"array_column": 3, "row_column": "", "row_column.nested_obj": ""},
            {"array_column": 4, "row_column": ["b"], "row_column.nested_obj": "b"},
            {"array_column": 5, "row_column": "", "row_column.nested_obj": ""},
            {"array_column": 6, "row_column": "", "row_column.nested_obj": ""},
        ]

        expected_expanded_cols = [
            {"name": "row_column.nested_obj", "type": "VARCHAR", "is_dttm": False}
        ]
        self.assertEqual(actual_cols, expected_cols)
        self.assertEqual(actual_data, expected_data)
        self.assertEqual(actual_expanded_cols, expected_expanded_cols)

    @mock.patch.dict(
        "superset.extensions.feature_flag_manager._feature_flags",
        {"PRESTO_EXPAND_DATA": True},
        clear=True,
    )
    def test_presto_expand_data_with_complex_row_columns(self):
        cols = [
            {
                "name": "row_column",
                "type": "ROW(NESTED_OBJ1 VARCHAR, NESTED_ROW ROW(NESTED_OBJ2 VARCHAR))",
                "is_dttm": False,
            }
        ]
        data = [{"row_column": ["a1", ["a2"]]}, {"row_column": ["b1", ["b2"]]}]
        actual_cols, actual_data, actual_expanded_cols = PrestoEngineSpec.expand_data(
            cols, data
        )
        expected_cols = [
            {
                "name": "row_column",
                "type": "ROW(NESTED_OBJ1 VARCHAR, NESTED_ROW ROW(NESTED_OBJ2 VARCHAR))",
                "is_dttm": False,
            },
            {"name": "row_column.nested_obj1", "type": "VARCHAR", "is_dttm": False},
            {
                "name": "row_column.nested_row",
                "type": "ROW(NESTED_OBJ2 VARCHAR)",
                "is_dttm": False,
            },
            {
                "name": "row_column.nested_row.nested_obj2",
                "type": "VARCHAR",
                "is_dttm": False,
            },
        ]
        expected_data = [
            {
                "row_column": ["a1", ["a2"]],
                "row_column.nested_obj1": "a1",
                "row_column.nested_row": ["a2"],
                "row_column.nested_row.nested_obj2": "a2",
            },
            {
                "row_column": ["b1", ["b2"]],
                "row_column.nested_obj1": "b1",
                "row_column.nested_row": ["b2"],
                "row_column.nested_row.nested_obj2": "b2",
            },
        ]

        expected_expanded_cols = [
            {"name": "row_column.nested_obj1", "type": "VARCHAR", "is_dttm": False},
            {
                "name": "row_column.nested_row",
                "type": "ROW(NESTED_OBJ2 VARCHAR)",
                "is_dttm": False,
            },
            {
                "name": "row_column.nested_row.nested_obj2",
                "type": "VARCHAR",
                "is_dttm": False,
            },
        ]
        self.assertEqual(actual_cols, expected_cols)
        self.assertEqual(actual_data, expected_data)
        self.assertEqual(actual_expanded_cols, expected_expanded_cols)

    @mock.patch.dict(
        "superset.extensions.feature_flag_manager._feature_flags",
        {"PRESTO_EXPAND_DATA": True},
        clear=True,
    )
    def test_presto_expand_data_with_complex_row_columns_and_null_values(self):
        cols = [
            {
                "name": "row_column",
                "type": "ROW(NESTED_ROW ROW(NESTED_OBJ VARCHAR))",
                "is_dttm": False,
            }
        ]
        data = [
            {"row_column": '[["a"]]'},
            {"row_column": "[[null]]"},
            {"row_column": "[null]"},
            {"row_column": "null"},
        ]
        actual_cols, actual_data, actual_expanded_cols = PrestoEngineSpec.expand_data(
            cols, data
        )
        expected_cols = [
            {
                "name": "row_column",
                "type": "ROW(NESTED_ROW ROW(NESTED_OBJ VARCHAR))",
                "is_dttm": False,
            },
            {
                "name": "row_column.nested_row",
                "type": "ROW(NESTED_OBJ VARCHAR)",
                "is_dttm": False,
            },
            {
                "name": "row_column.nested_row.nested_obj",
                "type": "VARCHAR",
                "is_dttm": False,
            },
        ]
        expected_data = [
            {
                "row_column": [["a"]],
                "row_column.nested_row": ["a"],
                "row_column.nested_row.nested_obj": "a",
            },
            {
                "row_column": [[None]],
                "row_column.nested_row": [None],
                "row_column.nested_row.nested_obj": None,
            },
            {
                "row_column": [None],
                "row_column.nested_row": None,
                "row_column.nested_row.nested_obj": "",
            },
            {
                "row_column": None,
                "row_column.nested_row": "",
                "row_column.nested_row.nested_obj": "",
            },
        ]

        expected_expanded_cols = [
            {
                "name": "row_column.nested_row",
                "type": "ROW(NESTED_OBJ VARCHAR)",
                "is_dttm": False,
            },
            {
                "name": "row_column.nested_row.nested_obj",
                "type": "VARCHAR",
                "is_dttm": False,
            },
        ]
        self.assertEqual(actual_cols, expected_cols)
        self.assertEqual(actual_data, expected_data)
        self.assertEqual(actual_expanded_cols, expected_expanded_cols)

    @mock.patch.dict(
        "superset.extensions.feature_flag_manager._feature_flags",
        {"PRESTO_EXPAND_DATA": True},
        clear=True,
    )
    def test_presto_expand_data_with_complex_array_columns(self):
        cols = [
            {"name": "int_column", "type": "BIGINT", "is_dttm": False},
            {
                "name": "array_column",
                "type": "ARRAY(ROW(NESTED_ARRAY ARRAY(ROW(NESTED_OBJ VARCHAR))))",
                "is_dttm": False,
            },
        ]
        data = [
            {"int_column": 1, "array_column": [[[["a"], ["b"]]], [[["c"], ["d"]]]]},
            {"int_column": 2, "array_column": [[[["e"], ["f"]]], [[["g"], ["h"]]]]},
        ]
        actual_cols, actual_data, actual_expanded_cols = PrestoEngineSpec.expand_data(
            cols, data
        )
        expected_cols = [
            {"name": "int_column", "type": "BIGINT", "is_dttm": False},
            {
                "name": "array_column",
                "type": "ARRAY(ROW(NESTED_ARRAY ARRAY(ROW(NESTED_OBJ VARCHAR))))",
                "is_dttm": False,
            },
            {
                "name": "array_column.nested_array",
                "type": "ARRAY(ROW(NESTED_OBJ VARCHAR))",
                "is_dttm": False,
            },
            {
                "name": "array_column.nested_array.nested_obj",
                "type": "VARCHAR",
                "is_dttm": False,
            },
        ]
        expected_data = [
            {
                "array_column": [[["a"], ["b"]]],
                "array_column.nested_array": ["a"],
                "array_column.nested_array.nested_obj": "a",
                "int_column": 1,
            },
            {
                "array_column": "",
                "array_column.nested_array": ["b"],
                "array_column.nested_array.nested_obj": "b",
                "int_column": "",
            },
            {
                "array_column": [[["c"], ["d"]]],
                "array_column.nested_array": ["c"],
                "array_column.nested_array.nested_obj": "c",
                "int_column": "",
            },
            {
                "array_column": "",
                "array_column.nested_array": ["d"],
                "array_column.nested_array.nested_obj": "d",
                "int_column": "",
            },
            {
                "array_column": [[["e"], ["f"]]],
                "array_column.nested_array": ["e"],
                "array_column.nested_array.nested_obj": "e",
                "int_column": 2,
            },
            {
                "array_column": "",
                "array_column.nested_array": ["f"],
                "array_column.nested_array.nested_obj": "f",
                "int_column": "",
            },
            {
                "array_column": [[["g"], ["h"]]],
                "array_column.nested_array": ["g"],
                "array_column.nested_array.nested_obj": "g",
                "int_column": "",
            },
            {
                "array_column": "",
                "array_column.nested_array": ["h"],
                "array_column.nested_array.nested_obj": "h",
                "int_column": "",
            },
        ]
        expected_expanded_cols = [
            {
                "name": "array_column.nested_array",
                "type": "ARRAY(ROW(NESTED_OBJ VARCHAR))",
                "is_dttm": False,
            },
            {
                "name": "array_column.nested_array.nested_obj",
                "type": "VARCHAR",
                "is_dttm": False,
            },
        ]
        self.assertEqual(actual_cols, expected_cols)
        self.assertEqual(actual_data, expected_data)
        self.assertEqual(actual_expanded_cols, expected_expanded_cols)

    def test_presto_extra_table_metadata(self):
        db = mock.Mock()
        db.get_indexes = mock.Mock(return_value=[{"column_names": ["ds", "hour"]}])
        db.get_extra = mock.Mock(return_value={})
        df = pd.DataFrame({"ds": ["01-01-19"], "hour": [1]})
        db.get_df = mock.Mock(return_value=df)
        PrestoEngineSpec.get_create_view = mock.Mock(return_value=None)
        result = PrestoEngineSpec.extra_table_metadata(db, "test_table", "test_schema")
        self.assertEqual({"ds": "01-01-19", "hour": 1}, result["partitions"]["latest"])

    def test_presto_where_latest_partition(self):
        db = mock.Mock()
        db.get_indexes = mock.Mock(return_value=[{"column_names": ["ds", "hour"]}])
        db.get_extra = mock.Mock(return_value={})
        df = pd.DataFrame({"ds": ["01-01-19"], "hour": [1]})
        db.get_df = mock.Mock(return_value=df)
        columns = [{"name": "ds"}, {"name": "hour"}]
        result = PrestoEngineSpec.where_latest_partition(
            "test_table", "test_schema", db, select(), columns
        )
        query_result = str(result.compile(compile_kwargs={"literal_binds": True}))
        self.assertEqual("SELECT  \nWHERE ds = '01-01-19' AND hour = 1", query_result)

    def test_query_cost_formatter(self):
        raw_cost = [
            {
                "inputTableColumnInfos": [
                    {
                        "table": {
                            "catalog": "hive",
                            "schemaTable": {
                                "schema": "default",
                                "table": "fact_passenger_state",
                            },
                        },
                        "columnConstraints": [
                            {
                                "columnName": "ds",
                                "typeSignature": "varchar",
                                "domain": {
                                    "nullsAllowed": False,
                                    "ranges": [
                                        {
                                            "low": {
                                                "value": "2019-07-10",
                                                "bound": "EXACTLY",
                                            },
                                            "high": {
                                                "value": "2019-07-10",
                                                "bound": "EXACTLY",
                                            },
                                        }
                                    ],
                                },
                            }
                        ],
                        "estimate": {
                            "outputRowCount": 9.04969899e8,
                            "outputSizeInBytes": 3.54143678301e11,
                            "cpuCost": 3.54143678301e11,
                            "maxMemory": 0.0,
                            "networkCost": 0.0,
                        },
                    }
                ],
                "estimate": {
                    "outputRowCount": 9.04969899e8,
                    "outputSizeInBytes": 3.54143678301e11,
                    "cpuCost": 3.54143678301e11,
                    "maxMemory": 0.0,
                    "networkCost": 3.54143678301e11,
                },
            }
        ]
        formatted_cost = PrestoEngineSpec.query_cost_formatter(raw_cost)
        expected = [
            {
                "Output count": "904 M rows",
                "Output size": "354 GB",
                "CPU cost": "354 G",
                "Max memory": "0 B",
                "Network cost": "354 G",
            }
        ]
        self.assertEqual(formatted_cost, expected)

    @mock.patch.dict(
        "superset.extensions.feature_flag_manager._feature_flags",
        {"PRESTO_EXPAND_DATA": True},
        clear=True,
    )
    def test_presto_expand_data_array(self):
        cols = [
            {"name": "event_id", "type": "VARCHAR", "is_dttm": False},
            {"name": "timestamp", "type": "BIGINT", "is_dttm": False},
            {
                "name": "user",
                "type": "ROW(ID BIGINT, FIRST_NAME VARCHAR, LAST_NAME VARCHAR)",
                "is_dttm": False,
            },
        ]
        data = [
            {
                "event_id": "abcdef01-2345-6789-abcd-ef0123456789",
                "timestamp": "1595895506219",
                "user": '[1, "JOHN", "DOE"]',
            }
        ]
        actual_cols, actual_data, actual_expanded_cols = PrestoEngineSpec.expand_data(
            cols, data
        )
        expected_cols = [
            {"name": "event_id", "type": "VARCHAR", "is_dttm": False},
            {"name": "timestamp", "type": "BIGINT", "is_dttm": False},
            {
                "name": "user",
                "type": "ROW(ID BIGINT, FIRST_NAME VARCHAR, LAST_NAME VARCHAR)",
                "is_dttm": False,
            },
            {"name": "user.id", "type": "BIGINT", "is_dttm": False},
            {"name": "user.first_name", "type": "VARCHAR", "is_dttm": False},
            {"name": "user.last_name", "type": "VARCHAR", "is_dttm": False},
        ]
        expected_data = [
            {
                "event_id": "abcdef01-2345-6789-abcd-ef0123456789",
                "timestamp": "1595895506219",
                "user": [1, "JOHN", "DOE"],
                "user.id": 1,
                "user.first_name": "JOHN",
                "user.last_name": "DOE",
            }
        ]
        expected_expanded_cols = [
            {"name": "user.id", "type": "BIGINT", "is_dttm": False},
            {"name": "user.first_name", "type": "VARCHAR", "is_dttm": False},
            {"name": "user.last_name", "type": "VARCHAR", "is_dttm": False},
        ]

        self.assertEqual(actual_cols, expected_cols)
        self.assertEqual(actual_data, expected_data)
        self.assertEqual(actual_expanded_cols, expected_expanded_cols)

    def test_get_sqla_column_type(self):
        column_spec = PrestoEngineSpec.get_column_spec("varchar(255)")
        assert isinstance(column_spec.sqla_type, types.VARCHAR)
        assert column_spec.sqla_type.length == 255
        self.assertEqual(column_spec.generic_type, GenericDataType.STRING)

        column_spec = PrestoEngineSpec.get_column_spec("varchar")
        assert isinstance(column_spec.sqla_type, types.String)
        assert column_spec.sqla_type.length is None
        self.assertEqual(column_spec.generic_type, GenericDataType.STRING)

        column_spec = PrestoEngineSpec.get_column_spec("char(10)")
        assert isinstance(column_spec.sqla_type, types.CHAR)
        assert column_spec.sqla_type.length == 10
        self.assertEqual(column_spec.generic_type, GenericDataType.STRING)

        column_spec = PrestoEngineSpec.get_column_spec("char")
        assert isinstance(column_spec.sqla_type, types.CHAR)
        assert column_spec.sqla_type.length is None
        self.assertEqual(column_spec.generic_type, GenericDataType.STRING)

        column_spec = PrestoEngineSpec.get_column_spec("integer")
        assert isinstance(column_spec.sqla_type, types.Integer)
        self.assertEqual(column_spec.generic_type, GenericDataType.NUMERIC)

        column_spec = PrestoEngineSpec.get_column_spec("time")
        assert isinstance(column_spec.sqla_type, types.Time)
        self.assertEqual(column_spec.generic_type, GenericDataType.TEMPORAL)

        column_spec = PrestoEngineSpec.get_column_spec("timestamp")
        assert isinstance(column_spec.sqla_type, types.TIMESTAMP)
        self.assertEqual(column_spec.generic_type, GenericDataType.TEMPORAL)

        sqla_type = PrestoEngineSpec.get_sqla_column_type(None)
        assert sqla_type is None

    @mock.patch("superset.db_engine_specs.base.BaseEngineSpec.get_table_names")
    @mock.patch("superset.db_engine_specs.presto.PrestoEngineSpec.get_view_names")
    def test_get_table_names(
        self,
        mock_get_view_names,
        mock_get_table_names,
    ):
        mock_get_view_names.return_value = ["view1", "view2"]
        mock_get_table_names.return_value = ["table1", "table2", "view1", "view2"]
        tables = PrestoEngineSpec.get_table_names(mock.Mock(), mock.Mock(), None)
        assert tables == ["table1", "table2"]

    def test_get_full_name(self):
        names = [
            ("part1", "part2"),
            ("part11", "part22"),
        ]
        result = PrestoEngineSpec._get_full_name(names)
        assert result == "part1.part11"

    def test_get_full_name_empty_tuple(self):
        names = [
            ("part1", "part2"),
            ("", "part3"),
            ("part4", "part5"),
            ("", "part6"),
        ]
        result = PrestoEngineSpec._get_full_name(names)
        assert result == "part1.part4"

    def test_split_data_type(self):
        data_type = "value1 value2"
        result = PrestoEngineSpec._split_data_type(data_type, " ")
        assert result == ["value1", "value2"]

        data_type = "value1,value2"
        result = PrestoEngineSpec._split_data_type(data_type, ",")
        assert result == ["value1", "value2"]

        data_type = '"value,1",value2'
        result = PrestoEngineSpec._split_data_type(data_type, ",")
        assert result == ['"value,1"', "value2"]

    def test_show_columns(self):
        inspector = mock.MagicMock()
        inspector.engine.dialect.identifier_preparer.quote_identifier = (
            lambda x: f'"{x}"'
        )
        inspector.bind.execute.return_value.fetchall = mock.MagicMock(
            return_value=["a", "b"]
        )
        table_name = "table_name"
        result = PrestoEngineSpec._show_columns(inspector, table_name, None)
        assert result == ["a", "b"]
        inspector.bind.execute.assert_called_once_with(
            f'SHOW COLUMNS FROM "{table_name}"'
        )

    def test_show_columns_with_schema(self):
        inspector = mock.MagicMock()
        inspector.engine.dialect.identifier_preparer.quote_identifier = (
            lambda x: f'"{x}"'
        )
        inspector.bind.execute.return_value.fetchall = mock.MagicMock(
            return_value=["a", "b"]
        )
        table_name = "table_name"
        schema = "schema"
        result = PrestoEngineSpec._show_columns(inspector, table_name, schema)
        assert result == ["a", "b"]
        inspector.bind.execute.assert_called_once_with(
            f'SHOW COLUMNS FROM "{schema}"."{table_name}"'
        )

    def test_is_column_name_quoted(self):
        column_name = "mock"
        assert PrestoEngineSpec._is_column_name_quoted(column_name) is False

        column_name = '"mock'
        assert PrestoEngineSpec._is_column_name_quoted(column_name) is False

        column_name = '"moc"k'
        assert PrestoEngineSpec._is_column_name_quoted(column_name) is False

        column_name = '"moc"k"'
        assert PrestoEngineSpec._is_column_name_quoted(column_name) is True

    @mock.patch("superset.db_engine_specs.base.BaseEngineSpec.select_star")
    def test_select_star_no_presto_expand_data(self, mock_select_star):
        database = mock.Mock()
        table_name = "table_name"
        engine = mock.Mock()
        cols = [
            {"col1": "val1"},
            {"col2": "val2"},
        ]
        PrestoEngineSpec.select_star(database, table_name, engine, cols=cols)
        mock_select_star.assert_called_once_with(
            database, table_name, engine, None, 100, False, True, True, cols
        )

    @mock.patch("superset.db_engine_specs.presto.is_feature_enabled")
    @mock.patch("superset.db_engine_specs.base.BaseEngineSpec.select_star")
    def test_select_star_presto_expand_data(
        self, mock_select_star, mock_is_feature_enabled
    ):
        mock_is_feature_enabled.return_value = True
        database = mock.Mock()
        table_name = "table_name"
        engine = mock.Mock()
        cols = [
            {"name": "val1"},
            {"name": "val2<?!@#$312,/'][p098"},
            {"name": ".val2"},
            {"name": "val2."},
            {"name": "val.2"},
            {"name": ".val2."},
        ]
        PrestoEngineSpec.select_star(
            database, table_name, engine, show_cols=True, cols=cols
        )
        mock_select_star.assert_called_once_with(
            database,
            table_name,
            engine,
            None,
            100,
            True,
            True,
            True,
            [
                {"name": "val1"},
                {"name": "val2<?!@#$312,/'][p098"},
            ],
        )

    def test_estimate_statement_cost(self):
        mock_cursor = mock.MagicMock()
        estimate_json = {"a": "b"}
        mock_cursor.fetchone.return_value = [
            '{"a": "b"}',
        ]
        result = PrestoEngineSpec.estimate_statement_cost(
            "SELECT * FROM brth_names", mock_cursor
        )
        assert result == estimate_json

    def test_estimate_statement_cost_invalid_syntax(self):
        mock_cursor = mock.MagicMock()
        mock_cursor.execute.side_effect = Exception()
        with self.assertRaises(Exception):
            PrestoEngineSpec.estimate_statement_cost(
                "DROP TABLE brth_names", mock_cursor
            )

    def test_get_create_view(self):
        mock_execute = mock.MagicMock()
        mock_fetchall = mock.MagicMock(return_value=[["a", "b,", "c"], ["d", "e"]])
        database = mock.MagicMock()
        database.get_sqla_engine_with_context.return_value.__enter__.return_value.raw_connection.return_value.cursor.return_value.execute = (
            mock_execute
        )
        database.get_sqla_engine_with_context.return_value.__enter__.return_value.raw_connection.return_value.cursor.return_value.fetchall = (
            mock_fetchall
        )
        database.get_sqla_engine_with_context.return_value.__enter__.return_value.raw_connection.return_value.cursor.return_value.poll.return_value = (
            False
        )
        schema = "schema"
        table = "table"
        result = PrestoEngineSpec.get_create_view(database, schema=schema, table=table)
        assert result == "a"
        mock_execute.assert_called_once_with(f"SHOW CREATE VIEW {schema}.{table}")

    def test_get_create_view_exception(self):
        mock_execute = mock.MagicMock(side_effect=Exception())
        database = mock.MagicMock()
        database.get_sqla_engine_with_context.return_value.__enter__.return_value.raw_connection.return_value.cursor.return_value.execute = (
            mock_execute
        )
        schema = "schema"
        table = "table"
        with self.assertRaises(Exception):
            PrestoEngineSpec.get_create_view(database, schema=schema, table=table)

    def test_get_create_view_database_error(self):
        from pyhive.exc import DatabaseError

        mock_execute = mock.MagicMock(side_effect=DatabaseError())
        database = mock.MagicMock()
        database.get_sqla_engine_with_context.return_value.__enter__.return_value.raw_connection.return_value.cursor.return_value.execute = (
            mock_execute
        )
        schema = "schema"
        table = "table"
        result = PrestoEngineSpec.get_create_view(database, schema=schema, table=table)
        assert result is None

    def test_extract_error_message_orig(self):
        DatabaseError = namedtuple("DatabaseError", ["error_dict"])
        db_err = DatabaseError(
            {"errorName": "name", "errorLocation": "location", "message": "msg"}
        )
        exception = Exception()
        exception.orig = db_err
        result = PrestoEngineSpec._extract_error_message(exception)
        assert result == "name at location: msg"

    def test_extract_error_message_db_errr(self):
        from pyhive.exc import DatabaseError

        exception = DatabaseError({"message": "Err message"})
        result = PrestoEngineSpec._extract_error_message(exception)
        assert result == "Err message"

    def test_extract_error_message_general_exception(self):
        exception = Exception("Err message")
        result = PrestoEngineSpec._extract_error_message(exception)
        assert result == "Err message"

    def test_extract_errors(self):
        msg = "Generic Error"
        result = PrestoEngineSpec.extract_errors(Exception(msg))
        assert result == [
            SupersetError(
                message="Generic Error",
                error_type=SupersetErrorType.GENERIC_DB_ENGINE_ERROR,
                level=ErrorLevel.ERROR,
                extra={
                    "engine_name": "Presto",
                    "issue_codes": [
                        {
                            "code": 1002,
                            "message": "Issue 1002 - The database returned an unexpected error.",
                        }
                    ],
                },
            )
        ]

        msg = "line 1:8: Column 'bogus' cannot be resolved"
        result = PrestoEngineSpec.extract_errors(Exception(msg))
        assert result == [
            SupersetError(
                message='We can\'t seem to resolve the column "bogus" at line 1:8.',
                error_type=SupersetErrorType.COLUMN_DOES_NOT_EXIST_ERROR,
                level=ErrorLevel.ERROR,
                extra={
                    "engine_name": "Presto",
                    "issue_codes": [
                        {
                            "code": 1003,
                            "message": "Issue 1003 - There is a syntax error in the SQL query. Perhaps there was a misspelling or a typo.",
                        },
                        {
                            "code": 1004,
                            "message": "Issue 1004 - The column was deleted or renamed in the database.",
                        },
                    ],
                },
            )
        ]

        msg = "line 1:15: Table 'tpch.tiny.region2' does not exist"
        result = PrestoEngineSpec.extract_errors(Exception(msg))
        assert result == [
            SupersetError(
                message="The table \"'tpch.tiny.region2'\" does not exist. A valid table must be used to run this query.",
                error_type=SupersetErrorType.TABLE_DOES_NOT_EXIST_ERROR,
                level=ErrorLevel.ERROR,
                extra={
                    "engine_name": "Presto",
                    "issue_codes": [
                        {
                            "code": 1003,
                            "message": "Issue 1003 - There is a syntax error in the SQL query. Perhaps there was a misspelling or a typo.",
                        },
                        {
                            "code": 1005,
                            "message": "Issue 1005 - The table was deleted or renamed in the database.",
                        },
                    ],
                },
            )
        ]

        msg = "line 1:15: Schema 'tin' does not exist"
        result = PrestoEngineSpec.extract_errors(Exception(msg))
        assert result == [
            SupersetError(
                message='The schema "tin" does not exist. A valid schema must be used to run this query.',
                error_type=SupersetErrorType.SCHEMA_DOES_NOT_EXIST_ERROR,
                level=ErrorLevel.ERROR,
                extra={
                    "engine_name": "Presto",
                    "issue_codes": [
                        {
                            "code": 1003,
                            "message": "Issue 1003 - There is a syntax error in the SQL query. Perhaps there was a misspelling or a typo.",
                        },
                        {
                            "code": 1016,
                            "message": "Issue 1005 - The schema was deleted or renamed in the database.",
                        },
                    ],
                },
            )
        ]

        msg = b"Access Denied: Invalid credentials"
        result = PrestoEngineSpec.extract_errors(Exception(msg), {"username": "alice"})
        assert result == [
            SupersetError(
                message='Either the username "alice" or the password is incorrect.',
                error_type=SupersetErrorType.CONNECTION_ACCESS_DENIED_ERROR,
                level=ErrorLevel.ERROR,
                extra={
                    "engine_name": "Presto",
                    "issue_codes": [
                        {
                            "code": 1014,
                            "message": "Issue 1014 - Either the username or the password is wrong.",
                        }
                    ],
                },
            )
        ]

        msg = "Failed to establish a new connection: [Errno 8] nodename nor servname provided, or not known"
        result = PrestoEngineSpec.extract_errors(
            Exception(msg), {"hostname": "badhost"}
        )
        assert result == [
            SupersetError(
                message='The hostname "badhost" cannot be resolved.',
                error_type=SupersetErrorType.CONNECTION_INVALID_HOSTNAME_ERROR,
                level=ErrorLevel.ERROR,
                extra={
                    "engine_name": "Presto",
                    "issue_codes": [
                        {
                            "code": 1007,
                            "message": "Issue 1007 - The hostname provided can't be resolved.",
                        }
                    ],
                },
            )
        ]

        msg = "Failed to establish a new connection: [Errno 60] Operation timed out"
        result = PrestoEngineSpec.extract_errors(
            Exception(msg), {"hostname": "badhost", "port": 12345}
        )
        assert result == [
            SupersetError(
                message='The host "badhost" might be down, and can\'t be reached on port 12345.',
                error_type=SupersetErrorType.CONNECTION_HOST_DOWN_ERROR,
                level=ErrorLevel.ERROR,
                extra={
                    "engine_name": "Presto",
                    "issue_codes": [
                        {
                            "code": 1009,
                            "message": "Issue 1009 - The host might be down, and can't be reached on the provided port.",
                        }
                    ],
                },
            )
        ]

        msg = "Failed to establish a new connection: [Errno 61] Connection refused"
        result = PrestoEngineSpec.extract_errors(
            Exception(msg), {"hostname": "badhost", "port": 12345}
        )
        assert result == [
            SupersetError(
                message='Port 12345 on hostname "badhost" refused the connection.',
                error_type=SupersetErrorType.CONNECTION_PORT_CLOSED_ERROR,
                level=ErrorLevel.ERROR,
                extra={
                    "engine_name": "Presto",
                    "issue_codes": [
                        {"code": 1008, "message": "Issue 1008 - The port is closed."}
                    ],
                },
            )
        ]

        msg = "line 1:15: Catalog 'wrong' does not exist"
        result = PrestoEngineSpec.extract_errors(Exception(msg))
        assert result == [
            SupersetError(
                message='Unable to connect to catalog named "wrong".',
                error_type=SupersetErrorType.CONNECTION_UNKNOWN_DATABASE_ERROR,
                level=ErrorLevel.ERROR,
                extra={
                    "engine_name": "Presto",
                    "issue_codes": [
                        {
                            "code": 1015,
                            "message": "Issue 1015 - Either the database is spelled incorrectly or does not exist.",
                        }
                    ],
                },
            )
        ]


def test_is_readonly():
    def is_readonly(sql: str) -> bool:
        return PrestoEngineSpec.is_readonly_query(ParsedQuery(sql))

    assert not is_readonly("SET hivevar:desc='Legislators'")
    assert not is_readonly("UPDATE t1 SET col1 = NULL")
    assert not is_readonly("INSERT OVERWRITE TABLE tabB SELECT a.Age FROM TableA")
    assert is_readonly("SHOW LOCKS test EXTENDED")
    assert is_readonly("EXPLAIN SELECT 1")
    assert is_readonly("SELECT 1")
    assert is_readonly("WITH (SELECT 1) bla SELECT * from bla")<|MERGE_RESOLUTION|>--- conflicted
+++ resolved
@@ -36,21 +36,14 @@
 
     def test_get_view_names_with_schema(self):
         database = mock.MagicMock()
-<<<<<<< HEAD
+        mock_execute = mock.MagicMock()
         database.get_sqla_engine_with_context.return_value.__enter__.return_value.raw_connection.return_value.cursor.return_value.execute = (
             mock_execute
         )
-        database.get_sqla_engine_with_context.return_value.__enter__.return_value.raw_connection.return_value.cursor.return_value.fetchall = (
-            mock_fetchall
-=======
-        mock_execute = mock.MagicMock()
-        database.get_sqla_engine.return_value.raw_connection.return_value.cursor.return_value.execute = (
-            mock_execute
-        )
-        database.get_sqla_engine.return_value.raw_connection.return_value.cursor.return_value.fetchall = mock.MagicMock(
+        database.get_sqla_engine_with_context.return_value.__enter__.return_value.raw_connection.return_value.cursor.return_value.fetchall = mock.MagicMock(
             return_value=[["a", "b,", "c"], ["d", "e"]]
->>>>>>> 736b5341
-        )
+        )
+
         schema = "schema"
         result = PrestoEngineSpec.get_view_names(database, mock.Mock(), schema)
         mock_execute.assert_called_once_with(
@@ -67,20 +60,12 @@
 
     def test_get_view_names_without_schema(self):
         database = mock.MagicMock()
-<<<<<<< HEAD
+        mock_execute = mock.MagicMock()
         database.get_sqla_engine_with_context.return_value.__enter__.return_value.raw_connection.return_value.cursor.return_value.execute = (
             mock_execute
         )
-        database.get_sqla_engine_with_context.return_value.__enter__.return_value.raw_connection.return_value.cursor.return_value.fetchall = (
-            mock_fetchall
-=======
-        mock_execute = mock.MagicMock()
-        database.get_sqla_engine.return_value.raw_connection.return_value.cursor.return_value.execute = (
-            mock_execute
-        )
-        database.get_sqla_engine.return_value.raw_connection.return_value.cursor.return_value.fetchall = mock.MagicMock(
+        database.get_sqla_engine_with_context.return_value.__enter__.return_value.raw_connection.return_value.cursor.return_value.fetchall = mock.MagicMock(
             return_value=[["a", "b,", "c"], ["d", "e"]]
->>>>>>> 736b5341
         )
         result = PrestoEngineSpec.get_view_names(database, mock.Mock(), None)
         mock_execute.assert_called_once_with(
